--- conflicted
+++ resolved
@@ -213,20 +213,16 @@
         'cmb_seed': 1111
     }]
 
-<<<<<<< HEAD
+def c2(nside, pixel_indices=None, mpi_comm=None):
+    return [{
+        'model': 'pre_computed',
+        'A_I': read_map(template('lensed_cmb.fits'), nside, field=0, pixel_indices=pixel_indices, mpi_comm=mpi_comm),
+        'A_Q': read_map(template('lensed_cmb.fits'), nside, field=1, pixel_indices=pixel_indices, mpi_comm=mpi_comm),
+        'A_U': read_map(template('lensed_cmb.fits'), nside, field=2, pixel_indices=pixel_indices, mpi_comm=mpi_comm),
+        'nside': nside
+    }]
+
 def a1(nside, pixel_indices=None, mpi_comm=None):
-=======
-def c2(nside, pixel_indices=None):
-    return [{
-        'model': 'pre_computed',
-        'A_I': read_map(template('lensed_cmb.fits'), nside, field=0, pixel_indices=pixel_indices),
-        'A_Q': read_map(template('lensed_cmb.fits'), nside, field=1, pixel_indices=pixel_indices),
-        'A_U': read_map(template('lensed_cmb.fits'), nside, field=2, pixel_indices=pixel_indices),
-        'nside': nside
-    }]
-
-def a1(nside, pixel_indices=None):
->>>>>>> 6db4890a
     return [{
         'model': 'spdust',
         'nu_0_I': 22.8,
